--- conflicted
+++ resolved
@@ -149,43 +149,6 @@
 
     def test_sighup(self):
         " validate argument `ignore_sighup=True` and `ignore_sighup=False`. "
-<<<<<<< HEAD
-        # If a parent process sets an Ignore handler for SIGHUP (as on Fedora's
-        # build machines), this test breaks. We temporarily restore the default
-        # handler, so the child process will quit. However, we can't simply
-        # replace any installed handler, because getsignal returns None for
-        # handlers not set in Python code, so we wouldn't be able to restore
-        # them.
-        if signal.getsignal(signal.SIGHUP) == signal.SIG_IGN:
-            signal.signal(signal.SIGHUP, signal.SIG_DFL)
-            restore_sig_ign = True
-        else:
-            restore_sig_ign = False
-
-        getch = sys.executable + ' getch.py'
-        try:
-            child = pexpect.spawn(getch, ignore_sighup=True)
-            child.expect('READY')
-            child.kill(signal.SIGHUP)
-            for _ in range(10):
-                if not child.isalive():
-                    self.fail('Child process should not have exited.')
-                time.sleep(0.1)
-
-            child = pexpect.spawn(getch, ignore_sighup=False)
-            child.expect('READY')
-            child.kill(signal.SIGHUP)
-            for _ in range(10):
-                if not child.isalive():
-                    break
-                time.sleep(0.1)
-            else:
-                self.fail('Child process should have exited.')
-
-        finally:
-            if restore_sig_ign:
-                signal.signal(signal.SIGHUP, signal.SIG_IGN)
-=======
         getch = sys.executable + ' getch.py'
         child = pexpect.spawn(getch, ignore_sighup=True)
         child.expect('READY')
@@ -204,7 +167,6 @@
             time.sleep(0.1)
         else:
             self.fail('Child process should have exited.')
->>>>>>> 4382f40f
 
     def test_bad_child_pid(self):
         " assert bad condition error in isalive(). "
@@ -212,11 +174,7 @@
         child = pexpect.spawn('cat')
         child.terminate(force=1)
         # Force an invalid state to test isalive
-<<<<<<< HEAD
-        child.terminated = 0
-=======
         child.ptyproc.terminated = 0
->>>>>>> 4382f40f
         try:
             with self.assertRaisesRegexp(pexpect.ExceptionPexpect,
                                          ".*" + expect_errmsg):
@@ -245,7 +203,6 @@
         " Calling read_nonblocking after close raises ValueError. "
         # as read_nonblocking underlies all other calls to read,
         # ValueError should be thrown for all forms of read.
-<<<<<<< HEAD
         with self.assertRaises(ValueError):
             p = pexpect.spawn('cat')
             p.close()
@@ -254,16 +211,6 @@
         with self.assertRaises(ValueError):
             p = pexpect.spawn('cat')
             p.close()
-=======
-        with self.assertRaises(ValueError):
-            p = pexpect.spawn('cat')
-            p.close()
-            p.read_nonblocking()
-
-        with self.assertRaises(ValueError):
-            p = pexpect.spawn('cat')
-            p.close()
->>>>>>> 4382f40f
             p.read()
 
         with self.assertRaises(ValueError):
@@ -387,144 +334,7 @@
         else:
             assert False, "Should have raised an exception."
 
-
-if os.environ.get('TRAVIS', None) != 'true':
-    # Travis-CI demonstrates unexpected behavior.
-
-    class TestCaseCanon(PexpectTestCase.PexpectTestCase):
-        " Test expected Canonical mode behavior (limited input line length)."
-        #
-        # All systems use the value of MAX_CANON which can be found using
-        # fpathconf(3) value PC_MAX_CANON -- with the exception of Linux.
-        #
-        # Linux, though defining a value of 255, actually honors the value
-        # of 4096 from linux kernel include file tty.h definition
-        # N_TTY_BUF_SIZE.
-        #
-        # Linux also does not honor IMAXBEL. termios(3) states, "Linux does not
-        # implement this bit, and acts as if it is always set." Although these
-        # tests ensure it is enabled, this is a non-op for Linux.
-        #
-        # These tests only ensure the correctness of the behavior described by
-        # the sendline() docstring. pexpect is not particularly involved in
-        # these scenarios, though if we wish to expose some kind of interface
-        # to tty.setraw, for example, these tests may be re-purposed as such.
-        #
-        # Lastly, these tests are skipped on Travis-CI. It produces unexpected
-        # behavior, seeminly differences in build machines and/or python
-        # interpreters without any deterministic results.
-
-        def setUp(self):
-            super(TestCaseCanon, self).setUp()
-
-            if sys.platform.lower().startswith('linux'):
-               # linux is 4096, N_TTY_BUF_SIZE.
-               self.max_input = 4096
-            elif sys.platform.lower().startswith('sunos'):
-               # SunOS allows PC_MAX_CANON + 1; see
-               # https://bitbucket.org/illumos/illumos-gate/src/d07a59219ab7fd2a7f39eb47c46cf083c88e932f/usr/src/uts/common/io/ldterm.c?at=default#cl-1888
-               self.max_input = os.fpathconf(0, 'PC_MAX_CANON') + 1
-            else:
-               # All others (probably) limit exactly at PC_MAX_CANON
-               self.max_input = os.fpathconf(0, 'PC_MAX_CANON')
-
-        def test_under_max_canon(self):
-            " BEL is not sent by terminal driver at maximum bytes - 2. "
-            # given,
-            child = pexpect.spawn('bash', echo=True, timeout=5)
-            child.sendline('stty icanon imaxbel')
-            child.sendline('echo BEGIN; cat')
-
-            # some systems BEL on (maximum - 1), not able to receive CR,
-            # even though all characters up until then were received, they
-            # simply cannot be transmitted, as CR is part of the transmission.
-            send_bytes = self.max_input - 2
-
-            # exercise,
-            child.sendline('_' * send_bytes)
-
-            # fast forward beyond 'cat' command, as ^G can be found as part of
-            # set-xterm-title sequence of $PROMPT_COMMAND or $PS1.
-            child.expect_exact('BEGIN')
-
-            # verify, all input is found in echo output,
-            child.expect_exact('_' * send_bytes)
-
-            # BEL is not found,
-            with self.assertRaises(pexpect.TIMEOUT, timeout=1):
-                child.expect_exact('\a')
-
-            # and cat(1) output matches and received all bytes.
-            child.expect_exact('_' * send_bytes)
-
-            # cleanup,
-            child.sendeof()   # exit cat(1)
-            child.sendeof()   # exit bash(1)
-            child.expect(pexpect.EOF)
-            assert not child.isalive()
-            assert child.exitstatus == 0
-
-        def test_beyond_max_icanon(self):
-            " a single BEL is sent when maximum bytes is reached. "
-            # given,
-            child = pexpect.spawn('bash', echo=True, timeout=5)
-            child.sendline('stty icanon imaxbel erase ^H')
-            child.sendline('cat')
-            send_bytes = self.max_input
-
-            # exercise,
-            child.sendline('_' * send_bytes)
-            child.expect_exact('\a')
-
-            # exercise, we must now backspace to send CR.
-            child.sendcontrol('h')
-            child.sendline()
-
-            # verify the length of (maximum - 1) received by cat(1).
-            child.expect_exact('_' * (send_bytes - 1))
-
-            # cleanup,
-            child.sendeof()         # exit cat(1)
-            child.sendeof()         # exit bash(1)
-            child.expect_exact(pexpect.EOF)
-            assert not child.isalive()
-            assert child.exitstatus == 0
-
-        def test_max_no_icanon(self):
-            " may exceed maximum input bytes if canonical mode is disabled. "
-            # given,
-            child = pexpect.spawn('bash', echo=True, timeout=5)
-            child.sendline('stty -icanon imaxbel')
-            child.sendline('echo BEGIN; cat')
-            send_bytes = self.max_input + 11
-
-            # exercise,
-            child.sendline('_' * send_bytes)
-
-            # fast forward beyond 'cat' command, as ^G can be found as part of
-            # set-xterm-title sequence of $PROMPT_COMMAND or $PS1.
-            child.expect_exact('BEGIN')
-
-            # BEL is *not* found,
-            with self.assertRaises(pexpect.TIMEOUT):
-                child.expect_exact('\a', timeout=1)
-
-            # verify, all input is found in echo output,
-            child.expect_exact('_' * send_bytes)
-
-            # cat(1) also received all input,
-            child.expect_exact('_' * send_bytes)
-
-            # cleanup,
-            child.sendcontrol('c')  # exit cat(1) (eof wont work in -icanon)
-            child.sendline('true')  # ensure exit status of 0 for,
-            child.sendline('exit')  # exit bash(1)
-            child.expect(pexpect.EOF)
-            assert not child.isalive()
-            assert child.exitstatus == 0
-
-
 if __name__ == '__main__':
     unittest.main()
 
-suite = unittest.makeSuite(TestCaseMisc,'test')+suite = unittest.makeSuite(TestCaseMisc,'test')
