#!/usr/bin/env python
# -*- coding: utf-8 -*-
'''
PEXPECT LICENSE

    This license is approved by the OSI and FSF as GPL-compatible.
        http://opensource.org/licenses/isc-license.txt

    Copyright (c) 2012, Noah Spurrier <noah@noah.org>
    PERMISSION TO USE, COPY, MODIFY, AND/OR DISTRIBUTE THIS SOFTWARE FOR ANY
    PURPOSE WITH OR WITHOUT FEE IS HEREBY GRANTED, PROVIDED THAT THE ABOVE
    COPYRIGHT NOTICE AND THIS PERMISSION NOTICE APPEAR IN ALL COPIES.
    THE SOFTWARE IS PROVIDED "AS IS" AND THE AUTHOR DISCLAIMS ALL WARRANTIES
    WITH REGARD TO THIS SOFTWARE INCLUDING ALL IMPLIED WARRANTIES OF
    MERCHANTABILITY AND FITNESS. IN NO EVENT SHALL THE AUTHOR BE LIABLE FOR
    ANY SPECIAL, DIRECT, INDIRECT, OR CONSEQUENTIAL DAMAGES OR ANY DAMAGES
    WHATSOEVER RESULTING FROM LOSS OF USE, DATA OR PROFITS, WHETHER IN AN
    ACTION OF CONTRACT, NEGLIGENCE OR OTHER TORTIOUS ACTION, ARISING OUT OF
    OR IN CONNECTION WITH THE USE OR PERFORMANCE OF THIS SOFTWARE.

'''
from __future__ import print_function
from __future__ import unicode_literals

import os
import pexpect
import unittest
import sys
from . import PexpectTestCase


class InteractTestCase (PexpectTestCase.PexpectTestCase):
    def setUp(self):
        super(InteractTestCase, self).setUp()
<<<<<<< HEAD
        self.save_pythonpath = os.getenv('PYTHONPATH')

        # Ensure 'import pexpect' works in subprocess interact*.py
        if not self.save_pythonpath:
            os.putenv('PYTHONPATH', self.project_dir)
        else:
            os.putenv('PYTHONPATH', os.pathsep.join((self.project_dir,
                                                     self.save_pythonpath)))

        self.interact_py = ' '.join((self.PYTHONBIN,
                                     'interact.py',))
        self.interact_ucs_py = ' '.join((self.PYTHONBIN,
                                         'interact_unicode.py',))

    def tearDown(self):
        os.putenv('PYTHONPATH', self.save_pythonpath or '')

    def test_interact_escape(self):
        " Ensure `escape_character' value exits interactive mode. "
        p = pexpect.spawn(self.interact_py, timeout=5)
=======
        self.env = env = os.environ.copy()

        # Ensure 'import pexpect' works in subprocess interact*.py
        if 'PYTHONPATH' in env:
            env['PYTHONPATH'] = os.pathsep.join((self.project_dir,
                                                    env['PYTHONPATH']))
        else:
            env['PYTHONPATH'] = self.project_dir

        self.interact_py = ' '.join((sys.executable,
                                     'interact.py',))
        self.interact_ucs_py = ' '.join((sys.executable,
                                         'interact_unicode.py',))

    def test_interact_escape(self):
        " Ensure `escape_character' value exits interactive mode. "
        p = pexpect.spawn(self.interact_py, timeout=5, env=self.env)
>>>>>>> 732984f4
        p.expect('<in >')
        p.sendcontrol(']')  # chr(29), the default `escape_character'
                            # value of pexpect.interact().
        p.expect_exact('Escaped interact')
        p.expect(pexpect.EOF)
        assert not p.isalive()
        assert p.exitstatus == 0

    def test_interact_spawn_eof(self):
        " Ensure subprocess receives EOF and exit. "
<<<<<<< HEAD
        p = pexpect.spawn(self.interact_py, timeout=5)
=======
        p = pexpect.spawn(self.interact_py, timeout=5, env=self.env)
>>>>>>> 732984f4
        p.expect('<in >')
        p.sendline(b'alpha')
        p.sendline(b'beta')
        p.expect(b'<out>alpha')
        p.expect(b'<out>beta')
        p.sendeof()
        p.expect_exact('<eof>')
        p.expect_exact('Escaped interact')
        p.expect(pexpect.EOF)
        assert not p.isalive()
        assert p.exitstatus == 0

    def test_interact_spawnu_eof(self):
        " Ensure subprocess receives unicode, EOF, and exit. "
<<<<<<< HEAD
        p = pexpect.spawnu(self.interact_ucs_py, timeout=5)
=======
        p = pexpect.spawnu(self.interact_ucs_py, timeout=5, env=self.env)
>>>>>>> 732984f4
        p.expect('<in >')
        p.sendline('ɑlpha')
        p.sendline('Βeta')
        p.expect('<out>ɑlpha')
        p.expect('<out>Βeta')
        p.sendeof()
        p.expect_exact('<eof>')
        p.expect_exact('Escaped interact')
        p.expect(pexpect.EOF)
        assert not p.isalive()
        assert p.exitstatus == 0

if __name__ == '__main__':
    unittest.main()

suite = unittest.makeSuite(InteractTestCase, 'test')
<|MERGE_RESOLUTION|>--- conflicted
+++ resolved
@@ -32,28 +32,6 @@
 class InteractTestCase (PexpectTestCase.PexpectTestCase):
     def setUp(self):
         super(InteractTestCase, self).setUp()
-<<<<<<< HEAD
-        self.save_pythonpath = os.getenv('PYTHONPATH')
-
-        # Ensure 'import pexpect' works in subprocess interact*.py
-        if not self.save_pythonpath:
-            os.putenv('PYTHONPATH', self.project_dir)
-        else:
-            os.putenv('PYTHONPATH', os.pathsep.join((self.project_dir,
-                                                     self.save_pythonpath)))
-
-        self.interact_py = ' '.join((self.PYTHONBIN,
-                                     'interact.py',))
-        self.interact_ucs_py = ' '.join((self.PYTHONBIN,
-                                         'interact_unicode.py',))
-
-    def tearDown(self):
-        os.putenv('PYTHONPATH', self.save_pythonpath or '')
-
-    def test_interact_escape(self):
-        " Ensure `escape_character' value exits interactive mode. "
-        p = pexpect.spawn(self.interact_py, timeout=5)
-=======
         self.env = env = os.environ.copy()
 
         # Ensure 'import pexpect' works in subprocess interact*.py
@@ -71,7 +49,6 @@
     def test_interact_escape(self):
         " Ensure `escape_character' value exits interactive mode. "
         p = pexpect.spawn(self.interact_py, timeout=5, env=self.env)
->>>>>>> 732984f4
         p.expect('<in >')
         p.sendcontrol(']')  # chr(29), the default `escape_character'
                             # value of pexpect.interact().
@@ -82,11 +59,7 @@
 
     def test_interact_spawn_eof(self):
         " Ensure subprocess receives EOF and exit. "
-<<<<<<< HEAD
-        p = pexpect.spawn(self.interact_py, timeout=5)
-=======
         p = pexpect.spawn(self.interact_py, timeout=5, env=self.env)
->>>>>>> 732984f4
         p.expect('<in >')
         p.sendline(b'alpha')
         p.sendline(b'beta')
@@ -101,11 +74,7 @@
 
     def test_interact_spawnu_eof(self):
         " Ensure subprocess receives unicode, EOF, and exit. "
-<<<<<<< HEAD
-        p = pexpect.spawnu(self.interact_ucs_py, timeout=5)
-=======
         p = pexpect.spawnu(self.interact_ucs_py, timeout=5, env=self.env)
->>>>>>> 732984f4
         p.expect('<in >')
         p.sendline('ɑlpha')
         p.sendline('Βeta')
